// https://typelevel.org/sbt-typelevel/faq.html#what-is-a-base-version-anyway
ThisBuild / tlBaseVersion := "0.6" // your current series x.y

ThisBuild / organization := "org.typelevel"
ThisBuild / organizationName := "Typelevel"
ThisBuild / startYear := Some(2022)
ThisBuild / licenses := Seq(License.Apache2)
ThisBuild / developers := List(
  // your GitHub handle and name
  tlGitHubDev("bplommer", "Ben Plommer"),
  tlGitHubDev("averymcnab", "Avery McNab"),
)

// publish to s01.oss.sonatype.org (set to true to publish to oss.sonatype.org instead)
ThisBuild / tlSonatypeUseLegacyHost := false

// publish website from this branch
ThisBuild / tlSitePublishBranch := Some("main")

val Scala213 = "2.13.16"
ThisBuild / crossScalaVersions := Seq(Scala213, "3.3.3")
ThisBuild / scalaVersion := Scala213 // the default Scala

lazy val root = tlCrossRootProject.aggregate(core, mtl, testkit)

lazy val testkit = crossProject(JVMPlatform)
  .crossType(CrossType.Pure)
  .in(file("testkit"))
  .settings(
    name := "catapult-testkit",
    libraryDependencies ++= Seq(
      "com.disneystreaming" %% "weaver-cats" % "0.8.4" % Test
    ),
    testFrameworks += new TestFramework("weaver.framework.CatsEffect"),
    tlVersionIntroduced := List("2.13", "3").map(_ -> "0.1.0").toMap,
  )
  .dependsOn(core)

lazy val core = crossProject(JVMPlatform)
  .crossType(CrossType.Pure)
  .in(file("core"))
  .settings(
    name := "catapult",
    libraryDependencies ++= Seq(
<<<<<<< HEAD
      "org.typelevel" %%% "cats-core" % "2.13.0",
      "org.typelevel" %%% "cats-effect" % "3.5.4",
=======
      "org.typelevel" %%% "cats-core" % "2.12.0",
      "org.typelevel" %%% "cats-effect" % "3.5.7",
>>>>>>> b197d69e
      "co.fs2" %%% "fs2-core" % "3.10.2",
      "com.launchdarkly" % "launchdarkly-java-server-sdk" % "7.5.0",
    ),
  )

lazy val mtl = crossProject(JVMPlatform)
  .crossType(CrossType.Pure)
  .in(file("mtl"))
  .settings(
    name := "catapult-mtl",
    libraryDependencies ++= Seq(
      "org.typelevel" %% "cats-mtl" % "1.5.0"
    ),
    tlVersionIntroduced := Map(
      "2.13" -> "0.5.1",
      "3" -> "0.5.1",
    ),
  )
  .dependsOn(core)

lazy val docs = project.in(file("site")).enablePlugins(TypelevelSitePlugin)<|MERGE_RESOLUTION|>--- conflicted
+++ resolved
@@ -42,13 +42,8 @@
   .settings(
     name := "catapult",
     libraryDependencies ++= Seq(
-<<<<<<< HEAD
       "org.typelevel" %%% "cats-core" % "2.13.0",
-      "org.typelevel" %%% "cats-effect" % "3.5.4",
-=======
-      "org.typelevel" %%% "cats-core" % "2.12.0",
       "org.typelevel" %%% "cats-effect" % "3.5.7",
->>>>>>> b197d69e
       "co.fs2" %%% "fs2-core" % "3.10.2",
       "com.launchdarkly" % "launchdarkly-java-server-sdk" % "7.5.0",
     ),
