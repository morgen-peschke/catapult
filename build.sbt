// https://typelevel.org/sbt-typelevel/faq.html#what-is-a-base-version-anyway
ThisBuild / tlBaseVersion := "0.4" // your current series x.y

ThisBuild / organization := "org.typelevel"
ThisBuild / organizationName := "Typelevel"
ThisBuild / startYear := Some(2022)
ThisBuild / licenses := Seq(License.Apache2)
ThisBuild / developers := List(
  // your GitHub handle and name
  tlGitHubDev("bplommer", "Ben Plommer"),
  tlGitHubDev("averymcnab", "Avery McNab"),
)

// publish to s01.oss.sonatype.org (set to true to publish to oss.sonatype.org instead)
ThisBuild / tlSonatypeUseLegacyHost := false

// publish website from this branch
ThisBuild / tlSitePublishBranch := Some("main")

val Scala213 = "2.13.12"
ThisBuild / crossScalaVersions := Seq(Scala213, "3.3.3")
ThisBuild / scalaVersion := Scala213 // the default Scala

lazy val root = tlCrossRootProject.aggregate(core, testkit)

lazy val testkit = crossProject(JVMPlatform)
  .crossType(CrossType.Pure)
  .in(file("testkit"))
  .settings(
    name := "catapult-testkit",
    libraryDependencies ++= Seq(
      "com.disneystreaming" %% "weaver-cats" % "0.8.3" % Test
    ),
    testFrameworks += new TestFramework("weaver.framework.CatsEffect"),
    tlVersionIntroduced := List("2.13", "3").map(_ -> "0.1.0").toMap,
  )
  .dependsOn(core)

lazy val core = crossProject(JVMPlatform)
  .crossType(CrossType.Pure)
  .in(file("core"))
  .settings(
    name := "catapult",
    libraryDependencies ++= Seq(
      "org.typelevel" %%% "cats-core" % "2.10.0",
      "org.typelevel" %%% "cats-effect" % "3.5.2",
<<<<<<< HEAD
      "co.fs2" %%% "fs2-core" % "3.9.2",
      "com.launchdarkly" % "launchdarkly-java-server-sdk" % "7.3.0",
=======
      "co.fs2" %%% "fs2-core" % "3.9.4",
      "com.launchdarkly" % "launchdarkly-java-server-sdk" % "7.1.1",
>>>>>>> b15517fb
    ),
  )

lazy val docs = project.in(file("site")).enablePlugins(TypelevelSitePlugin)<|MERGE_RESOLUTION|>--- conflicted
+++ resolved
@@ -44,13 +44,8 @@
     libraryDependencies ++= Seq(
       "org.typelevel" %%% "cats-core" % "2.10.0",
       "org.typelevel" %%% "cats-effect" % "3.5.2",
-<<<<<<< HEAD
-      "co.fs2" %%% "fs2-core" % "3.9.2",
+      "co.fs2" %%% "fs2-core" % "3.9.4",
       "com.launchdarkly" % "launchdarkly-java-server-sdk" % "7.3.0",
-=======
-      "co.fs2" %%% "fs2-core" % "3.9.4",
-      "com.launchdarkly" % "launchdarkly-java-server-sdk" % "7.1.1",
->>>>>>> b15517fb
     ),
   )
 
