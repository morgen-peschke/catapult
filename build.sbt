// https://typelevel.org/sbt-typelevel/faq.html#what-is-a-base-version-anyway
ThisBuild / tlBaseVersion := "0.4" // your current series x.y

ThisBuild / organization := "org.typelevel"
ThisBuild / organizationName := "Typelevel"
ThisBuild / startYear := Some(2022)
ThisBuild / licenses := Seq(License.Apache2)
ThisBuild / developers := List(
  // your GitHub handle and name
  tlGitHubDev("bplommer", "Ben Plommer"),
  tlGitHubDev("averymcnab", "Avery McNab"),
)

// publish to s01.oss.sonatype.org (set to true to publish to oss.sonatype.org instead)
ThisBuild / tlSonatypeUseLegacyHost := false

// publish website from this branch
ThisBuild / tlSitePublishBranch := Some("main")

val Scala213 = "2.13.11"
ThisBuild / crossScalaVersions := Seq(Scala213, "3.3.1")
ThisBuild / scalaVersion := Scala213 // the default Scala

lazy val root = tlCrossRootProject.aggregate(core, testkit)

lazy val testkit = crossProject(JVMPlatform)
  .crossType(CrossType.Pure)
  .in(file("testkit"))
  .settings(
    name := "catapult-testkit",
    libraryDependencies ++= Seq(
      "com.disneystreaming" %% "weaver-cats" % "0.8.3" % Test
    ),
    testFrameworks += new TestFramework("weaver.framework.CatsEffect"),
    tlVersionIntroduced := List("2.13", "3").map(_ -> "0.1.0").toMap,
  )
  .dependsOn(core)

lazy val core = crossProject(JVMPlatform)
  .crossType(CrossType.Pure)
  .in(file("core"))
  .settings(
    name := "catapult",
    libraryDependencies ++= Seq(
<<<<<<< HEAD
      "org.typelevel" %%% "cats-core" % "2.10.0",
      "org.typelevel" %%% "cats-effect" % "3.5.0",
=======
      "org.typelevel" %%% "cats-core" % "2.9.0",
      "org.typelevel" %%% "cats-effect" % "3.5.2",
>>>>>>> f4fd3e3c
      "co.fs2" %%% "fs2-core" % "3.7.0",
      "com.launchdarkly" % "launchdarkly-java-server-sdk" % "6.2.1",
    ),
  )

lazy val docs = project.in(file("site")).enablePlugins(TypelevelSitePlugin)<|MERGE_RESOLUTION|>--- conflicted
+++ resolved
@@ -42,13 +42,8 @@
   .settings(
     name := "catapult",
     libraryDependencies ++= Seq(
-<<<<<<< HEAD
       "org.typelevel" %%% "cats-core" % "2.10.0",
-      "org.typelevel" %%% "cats-effect" % "3.5.0",
-=======
-      "org.typelevel" %%% "cats-core" % "2.9.0",
       "org.typelevel" %%% "cats-effect" % "3.5.2",
->>>>>>> f4fd3e3c
       "co.fs2" %%% "fs2-core" % "3.7.0",
       "com.launchdarkly" % "launchdarkly-java-server-sdk" % "6.2.1",
     ),
