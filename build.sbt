// https://typelevel.org/sbt-typelevel/faq.html#what-is-a-base-version-anyway
ThisBuild / tlBaseVersion := "0.4" // your current series x.y

ThisBuild / organization := "org.typelevel"
ThisBuild / organizationName := "Typelevel"
ThisBuild / startYear := Some(2022)
ThisBuild / licenses := Seq(License.Apache2)
ThisBuild / developers := List(
  // your GitHub handle and name
  tlGitHubDev("bplommer", "Ben Plommer"),
  tlGitHubDev("averymcnab", "Avery McNab"),
)

// publish to s01.oss.sonatype.org (set to true to publish to oss.sonatype.org instead)
ThisBuild / tlSonatypeUseLegacyHost := false

// publish website from this branch
ThisBuild / tlSitePublishBranch := Some("main")

val Scala213 = "2.13.11"
ThisBuild / crossScalaVersions := Seq(Scala213, "3.2.2")
ThisBuild / scalaVersion := Scala213 // the default Scala

lazy val root = tlCrossRootProject.aggregate(core, testkit)

lazy val testkit = crossProject(JVMPlatform)
  .crossType(CrossType.Pure)
  .in(file("testkit"))
  .settings(
    name := "catapult-testkit",
    libraryDependencies ++= Seq(
      "com.disneystreaming" %% "weaver-cats" % "0.8.2" % Test
    ),
    testFrameworks += new TestFramework("weaver.framework.CatsEffect"),
    tlVersionIntroduced := List("2.13", "3").map(_ -> "0.1.0").toMap,
  )
  .dependsOn(core)

lazy val core = crossProject(JVMPlatform)
  .crossType(CrossType.Pure)
  .in(file("core"))
  .settings(
    name := "catapult",
    libraryDependencies ++= Seq(
      "org.typelevel" %%% "cats-core" % "2.9.0",
      "org.typelevel" %%% "cats-effect" % "3.4.8",
<<<<<<< HEAD
      "co.fs2" %%% "fs2-core" % "3.7.0",
      "com.launchdarkly" % "launchdarkly-java-server-sdk" % "6.0.6",
=======
      "co.fs2" %%% "fs2-core" % "3.6.1",
      "com.launchdarkly" % "launchdarkly-java-server-sdk" % "6.2.0",
>>>>>>> d291d270
    ),
  )

lazy val docs = project.in(file("site")).enablePlugins(TypelevelSitePlugin)<|MERGE_RESOLUTION|>--- conflicted
+++ resolved
@@ -44,13 +44,8 @@
     libraryDependencies ++= Seq(
       "org.typelevel" %%% "cats-core" % "2.9.0",
       "org.typelevel" %%% "cats-effect" % "3.4.8",
-<<<<<<< HEAD
       "co.fs2" %%% "fs2-core" % "3.7.0",
-      "com.launchdarkly" % "launchdarkly-java-server-sdk" % "6.0.6",
-=======
-      "co.fs2" %%% "fs2-core" % "3.6.1",
       "com.launchdarkly" % "launchdarkly-java-server-sdk" % "6.2.0",
->>>>>>> d291d270
     ),
   )
 
